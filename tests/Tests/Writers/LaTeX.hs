{-# LANGUAGE OverloadedStrings #-}
module Tests.Writers.LaTeX (tests) where

import Test.Framework
import Text.Pandoc.Builder
import Text.Pandoc
import Tests.Helpers
import Tests.Arbitrary()

latex :: (ToString a, ToPandoc a) => a -> String
latex = writeLaTeX def{ writerHighlight = True } . toPandoc

latexListing :: (ToString a, ToPandoc a) => a -> String
latexListing = writeLaTeX def{ writerListings = True } . toPandoc

{-
  "my test" =: X =?> Y

is shorthand for

  test latex "my test" $ X =?> Y

which is in turn shorthand for

  test latex "my test" (X,Y)
-}

infix 4 =:
(=:) :: (ToString a, ToPandoc a)
     => String -> (a, String) -> Test
(=:) = test latex

tests :: [Test]
tests = [ testGroup "code blocks"
          [ "in footnotes" =: note (para "hi" <> codeBlock "hi") =?>
            "\\footnote{hi\n\n\\begin{Verbatim}\nhi\n\\end{Verbatim}\n}"
          , test latexListing "identifier" $ codeBlockWith ("id",[],[]) "hi" =?>
            ("\\begin{lstlisting}[label=id]\nhi\n\\end{lstlisting}" :: String)
          , test latexListing "no identifier" $ codeBlock "hi" =?>
            ("\\begin{lstlisting}\nhi\n\\end{lstlisting}" :: String)
          ]
        , testGroup "definition lists"
          [ "with internal link" =: definitionList [(link "#go" "" (str "testing"),
             [plain (text "hi there")])] =?>
            "\\begin{description}\n\\itemsep1pt\\parskip0pt\\parsep0pt\n\\item[{\\hyperref[go]{testing}}]\nhi there\n\\end{description}"
          ]
        , testGroup "math"
          [ "escape |" =: para (math "\\sigma|_{\\{x\\}}") =?>
            "\\(\\sigma|_{\\{x\\}}\\)"
          ]
        , testGroup "headers"
          [ "unnumbered header" =:
            headerWith ("foo",["unnumbered"],[]) 1
              (text "Header 1" <> note (plain $ text "note")) =?>
<<<<<<< HEAD
            "\\section*{Header 1\\footnote{note}}\\label{foo}\n\\addcontentsline{toc}{section}{Header 1}\n"
          , "in list item" =:
            bulletList [header 2 (text "foo")] =?>
            "\\begin{itemize}\n\\item ~\n  \\subsection{foo}\n\\end{itemize}"
          , "in definition list item" =:
            definitionList [(text "foo", [header 2 (text "bar"),
                                          para $ text "baz"])] =?>
            "\\begin{description}\n\\item[foo] ~ \n\\subsection{bar}\n\nbaz\n\\end{description}"
          , "containing image" =:
            header 1 (image "imgs/foo.jpg" "" (text "Alt text")) =?>
            "\\section{\\protect\\includegraphics{imgs/foo.jpg}}"
          ]
        , testGroup "inline code"
          [ "struck out and highlighted" =:
            strikeout (codeWith ("",["haskell"],[]) "foo" <> space
              <> str "bar") =?>
            "\\sout{\\mbox{\\VERB|\\NormalTok{foo}|} bar}"
          , "struck out and not highlighted" =:
            strikeout (code "foo" <> space
              <> str "bar") =?>
            "\\sout{\\texttt{foo} bar}"
          , "single quotes" =:
              code "dog's" =?> "\\texttt{dog\\textquotesingle{}s}"
=======
            "\\section*{\\texorpdfstring{Header 1\\footnote{note}}{Header 1}}\\label{foo}\n\\addcontentsline{toc}{section}{Header 1}\n"
>>>>>>> 08d80809
          ]
        ]<|MERGE_RESOLUTION|>--- conflicted
+++ resolved
@@ -52,8 +52,7 @@
           [ "unnumbered header" =:
             headerWith ("foo",["unnumbered"],[]) 1
               (text "Header 1" <> note (plain $ text "note")) =?>
-<<<<<<< HEAD
-            "\\section*{Header 1\\footnote{note}}\\label{foo}\n\\addcontentsline{toc}{section}{Header 1}\n"
+            "\\section*{\\texorpdfstring{Header 1\\footnote{note}}{Header 1}}\\label{foo}\n\\addcontentsline{toc}{section}{Header 1}\n"
           , "in list item" =:
             bulletList [header 2 (text "foo")] =?>
             "\\begin{itemize}\n\\item ~\n  \\subsection{foo}\n\\end{itemize}"
@@ -76,8 +75,5 @@
             "\\sout{\\texttt{foo} bar}"
           , "single quotes" =:
               code "dog's" =?> "\\texttt{dog\\textquotesingle{}s}"
-=======
-            "\\section*{\\texorpdfstring{Header 1\\footnote{note}}{Header 1}}\\label{foo}\n\\addcontentsline{toc}{section}{Header 1}\n"
->>>>>>> 08d80809
           ]
         ]